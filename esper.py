--- conflicted
+++ resolved
@@ -1,15 +1,13 @@
 import time as _time
 
 from functools import lru_cache as _lru_cache
-<<<<<<< HEAD
-from typing import List, Type, TypeVar, Any, Tuple, Iterable, Set
-=======
->>>>>>> 302bee65
 
 from typing import Any as _Any, Type
+from typing import Dict as _Dict
 from typing import Iterable as _Iterable
 from typing import List as _List
 from typing import Optional as _Optional
+from typing import Set as _Set
 from typing import Tuple as _Tuple
 from typing import Type as _Type
 from typing import TypeVar as _TypeVar
@@ -267,8 +265,7 @@
         self.clear_cache()
         return entity
 
-<<<<<<< HEAD
-    def add_relationship(self, parent: int, child: int, component_type: Type[C]) -> None:
+    def add_relationship(self, parent: int, child: int, component_type: _Type[_C]) -> None:
         """Add a new relation between two Components.
 
         Add a new relation between two Components, that must already exist in
@@ -300,7 +297,7 @@
                 del self._parent_relations[component_type][current_parent]
         self.clear_cache()
 
-    def remove_relationship(self, parent: int, child: int, component_type: Type[C]) -> None:
+    def remove_relationship(self, parent: int, child: int, component_type: _Type[_C]) -> None:
         """Remove a relation between two Components.
 
         Raises a KeyError if the given relationship does not exist.
@@ -317,7 +314,7 @@
             del self._child_relations[component_type][child]
         self.clear_cache()
 
-    def has_relationship(self, parent: int, child: int, component_type: Type[C]) -> bool:
+    def has_relationship(self, parent: int, child: int, component_type: _Type[_C]) -> bool:
         """Check if a parent has a child.
 
         :param parent: Entity acting as the parent.
@@ -327,7 +324,7 @@
         """
         return self._child_relations.get(component_type, {}).get(child) == parent
 
-    def get_parent(self, entity: int, component_type: Type[C]) -> int:
+    def get_parent(self, entity: int, component_type: _Type[_C]) -> int:
         """Retrieve the given entity's parent, if one exists
 
         :param entity: The child entity.
@@ -336,7 +333,7 @@
         """
         return self._child_relations.get(component_type, {}).get(entity)
 
-    def get_children(self, entity: int, component_type: Type[C]) -> Set[int]:
+    def get_children(self, entity: int, component_type: _Type[_C]) -> _Set[int]:
         """Retrieve the given entity's children
 
         :param entity: The parent entity.
@@ -345,7 +342,7 @@
         """
         return self._parent_relations.get(component_type, {}).get(entity, set())
 
-    def _get_relationship_order(self, component_type: Type[C]) -> Dict[C, int]:
+    def _get_relationship_order(self, component_type: Type[C]) -> _Dict[int, int]:
         """Get the order in which components are related to each other.
 
         :param component_type: The type of component to get the order for.
@@ -370,10 +367,7 @@
 
         return {x: i for i, x in enumerate(compiled)}
 
-    def _get_component(self, component_type: Type[C], ordered: bool = False) -> Iterable[Tuple[int, C]]:
-=======
-    def _get_component(self, component_type: _Type[_C]) -> _Iterable[_Tuple[int, _C]]:
->>>>>>> 302bee65
+    def _get_component(self, component_type: _Type[_C], ordered: bool = False) -> _Iterable[_Tuple[int, _C]]:
         """Get an iterator for Entity, Component pairs.
 
         :param component_type: The Component type to retrieve.
@@ -388,11 +382,7 @@
         for entity in components:
             yield entity, entity_db[entity][component_type]
 
-<<<<<<< HEAD
-    def _get_components(self, *component_types: Type, order_by: Type[C] = None) -> Iterable[Tuple[int, ...]]:
-=======
-    def _get_components(self, *component_types: _Type[_C]) -> _Iterable[_Tuple[int, _List[_C]]]:
->>>>>>> 302bee65
+    def _get_components(self, *component_types: _Type[_C], order_by: _Type[_C] = None) -> _Iterable[_Tuple[int, _List[_C]]]:
         """Get an iterator for Entity and multiple Component sets.
 
         :param component_types: Two or more Component types.
@@ -414,21 +404,12 @@
             pass
 
     @_lru_cache()
-<<<<<<< HEAD
-    def get_component(self, component_type: Type[C], ordered: bool = False) -> List[Tuple[int, C]]:
+    def get_component(self, component_type: _Type[_C], ordered: bool = False) -> _List[_Tuple[int, _C]]:
         return [query for query in self._get_component(component_type, ordered=ordered)]
 
     @_lru_cache()
-    def get_components(self, *component_types: Type, order_by: Type = None):
+    def get_components(self, *component_types: _Type[_C], order_by: _Type[_C] = None) -> _List[_Tuple[int, _List[_C]]]:
         return [query for query in self._get_components(*component_types, order_by=order_by)]
-=======
-    def get_component(self, component_type: _Type[_C]) -> _List[_Tuple[int, _C]]:
-        return [query for query in self._get_component(component_type)]
-
-    @_lru_cache()
-    def get_components(self, *component_types: _Type[_C]) -> _List[_Tuple[int, _List[_C]]]:
-        return [query for query in self._get_components(*component_types)]
->>>>>>> 302bee65
 
     def try_component(self, entity: int, component_type: _Type[_C]) -> _Optional[_C]:
         """Try to get a single component type for an Entity.
