--- conflicted
+++ resolved
@@ -148,25 +148,20 @@
         :return: An iterator for (Entity, Component1, Component2, etc)
         tuples.
         """
-        entitydb = self._entities
-        entities = self._components[component_types[0]]
-
-        for component_type in component_types[1:]:
-            entities &= self._components[component_type]
-
-        for entity in entities:
-            components = entitydb[entity]
-            yield entity, [components[ct] for ct in component_types
-                           if ct in components]
-
-    def process(self):
+        entity_db = self._entities
+        comp_db = self._components
+
+        try:
+            entity_set = set.intersection(*[comp_db[ct] for ct in component_types])
+            for entity in entity_set:
+                yield entity, [entity_db[entity][ct] for ct in component_types]
+        except KeyError:
+            pass
+
+    def process(self, *args):
         """Process all Systems, in order of their priority."""
         for processor in self._processors:
-<<<<<<< HEAD
-            processor.process()
-=======
             processor.process(*args)
->>>>>>> fa8e5d57
 
 
 class CachedWorld(World):
@@ -208,22 +203,6 @@
     @lru_cache()
     def _get_entities(self, component_types):
         """Return set of Entities having all given Components."""
-<<<<<<< HEAD
-        entities = self._components[component_types[0]]
-
-        for component_type in component_types[1:]:
-            entities &= self._components[component_type]
-
-        return entities
-
-    def get_components(self, *component_types):
-        """Get an iterator for Entity and multiple Component sets."""
-        entitydb = self._entities
-        for entity in self._get_entities(component_types):
-            components = entitydb[entity]
-            yield entity, [components[ct] for ct in component_types
-                           if ct in components]
-=======
         comp_db = self._components
         return set.intersection(*[comp_db[ct] for ct in component_types])
 
@@ -234,5 +213,4 @@
             for entity in self._get_entities(component_types):
                 yield entity, [entity_db[entity][ct] for ct in component_types]
         except KeyError:
-            pass
->>>>>>> fa8e5d57
+            pass