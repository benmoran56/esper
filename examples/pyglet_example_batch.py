#!/usr/bin/env python
# -*- coding: utf-8 -*-

from __future__ import print_function, unicode_literals

import sys

import pyglet
from pyglet.gl import *
from pyglet.window import key

import esper


FPS = 60
RESOLUTION = 720, 480
BGCOLOR = (0, 0, 0, 255)


##################################
#  Define some Components:
##################################
class Velocity(object):
    def __init__(self, x=0.0, y=0.0):
        self.x = x
        self.y = y


class Renderable(object):
    def __init__(self, texture, width, height, posx, posy):
        self.texture = texture
        self._x = posx
        self._y = posy
        self.w = width
        self.h = height
        self.group = TextureBindGroup(texture)
        self.vertex_list = None
        self._dirty = True

    @property
    def x(self):
        return self._x

    @x.setter
    def x(self, val):
        if val != self._x:
            self._x = val
            self._dirty = True

    @property
    def y(self):
        return self._y

    @y.setter
    def y(self, val):
        if val != self._y:
            self._y = val
            self._dirty = True


################################
#  Define some Processors:
################################
class MovementProcessor(esper.Processor):
    def __init__(self, minx, maxx, miny, maxy):
        super(MovementProcessor, self).__init__()
        self.minx = minx
        self.miny = miny
        self.maxx = maxx
        self.maxy = maxy

    def process(self):
        # This will iterate over every Entity that has BOTH of these components:
        for ent, (vel, rend) in self.world.get_components(Velocity, Renderable):
            # Update the Renderable Component's position by it's Velocity:
            rend.x += vel.x
            rend.y += vel.y
            # An example of keeping the sprite inside screen boundaries. Basically,
            # adjust the position back inside screen boundaries if it tries to go outside:
            rend.x = max(self.minx, rend.x)
            rend.y = max(self.miny, rend.y)
            rend.x = min(self.maxx - rend.w, rend.x)
            rend.y = min(self.maxy - rend.h, rend.y)


class TextureRenderProcessor(esper.Processor):
<<<<<<< HEAD
    def __init__(self, window, batch):
        super(TextureRenderProcessor, self).__init__()
        self.window = window
=======
    def __init__(self, batch):
        super().__init__()
>>>>>>> bea399a8
        self.batch = batch

    def process(self):
        # This will iterate over every Entity that has this Component, and
        # add the texture associated with the Renderable Component instance
        # and its vertice_list to the render batch. The batch will then be
        # drawn by the 'on_draw' event handler of the main window:
        for entity, renderable in self.world.get_component(Renderable):
            self.draw_texture(renderable)

    def draw_texture(self, renderable):
        texture = renderable.texture

        if renderable.vertex_list is None:
            vertex_format = 'v2i/dynamic'
            renderable.vertex_list = self.batch.add(4, GL_QUADS,
                                                    renderable.group,
                                                    vertex_format, 'c4B',
                                                    ('t3f', texture.tex_coords))

        if renderable._dirty:
            x1 = renderable.x - texture.anchor_x
            y1 = renderable.y - texture.anchor_y
            x2 = x1 + texture.width
            y2 = y1 + texture.height
            renderable.vertex_list.vertices[:] = [x1, y1, x2, y1, x2, y2, x1, y2]
            renderable.vertex_list.colors[:] = [255, 255, 255, 255] * 4
            renderable._dirty = False


############################################
#  Some pyglet helper classes and functions:
############################################
def texture_from_image(image_name):
    """Create a pyglet Texture from an image file"""
    return pyglet.resource.image(image_name).get_texture()


# Code below cobbled together from
# https://pyglet.readthedocs.org/en/latest/programming_guide/graphics.html#hierarchical-state
# and pyglet.sprite.SpriteGroup

class TextureEnableGroup(pyglet.graphics.Group):
    def set_state(self):
        glEnable(GL_TEXTURE_2D)

    def unset_state(self):
        glDisable(GL_TEXTURE_2D)


texture_enable_group = TextureEnableGroup()


class TextureBindGroup(pyglet.graphics.Group):
    def __init__(self, texture):
        super(TextureBindGroup, self).__init__(parent=texture_enable_group)
        assert texture.target == GL_TEXTURE_2D
        self.texture = texture
        self.blend_src = GL_SRC_ALPHA
        self.blend_dest = GL_ONE_MINUS_SRC_ALPHA

    def set_state(self):
        glBindTexture(GL_TEXTURE_2D, self.texture.id)
        glPushAttrib(GL_COLOR_BUFFER_BIT)
        glEnable(GL_BLEND)
        glBlendFunc(self.blend_src, self.blend_dest)

    def unset_state(self):
        glPopAttrib()
        glDisable(self.texture.target)

    def __eq__(self, other):
        return (other.__class__ is self.__class__ and
                self.parent is other.parent and
                self.texture.target == other.texture.target and
                self.texture.id == other.texture.id and
                self.blend_src == other.blend_src and
                self.blend_dest == other.blend_dest)

    def __hash__(self):
        return hash((id(self.parent),
                     self.texture.id, self.texture.target,
                     self.blend_src, self.blend_dest))


################################
#  The main core of the program:
################################
def run(args=None):
    # Initialize the main window stuff
    window = pyglet.window.Window(width=RESOLUTION[0], height=RESOLUTION[1])
    window.set_caption("Esper pyglet Example")
    pyglet.gl.glClearColor(*BGCOLOR)
    # pyglet graphics batch for efficient rendering
    renderbatch = pyglet.graphics.Batch()

    # Initialize Esper world, and create a "player" Entity with a few Components.
    world = esper.World()
    player = world.create_entity()
    world.add_component(player, Velocity(x=0, y=0))
    redsquare = Renderable(texture=texture_from_image("redsquare.png"),
                           width=64,
                           height=64,
                           posx=100,
                           posy=100)
    world.add_component(player, redsquare)

    # Another motionless Entity:
    enemy = world.create_entity()
    bluesquare = Renderable(texture=texture_from_image("bluesquare.png"),
                            width=64,
                            height=64,
                            posx=400,
                            posy=250)
    world.add_component(enemy, bluesquare)

    # Create some Processor instances, and asign them to be processed.
    render_processor = TextureRenderProcessor(batch=renderbatch)
    movement_processor = MovementProcessor(minx=0, maxx=RESOLUTION[0], miny=0,
                                           maxy=RESOLUTION[1])
    world.add_processor(render_processor)
    world.add_processor(movement_processor)

    @window.event
    def on_key_press(symbol, modifiers):
        if symbol == key.UP:
            # Here is a way to directly access a specific Entity's Velocity
            # Component's attribute (y) without making a temporary variable.
            world.component_for_entity(player, Velocity).y = 3
        elif symbol == key.DOWN:
            # For clarity, here is an alternate way in which a temporary variable
            # is created and modified. The previous way above is recommended instead.
            player_velocity_component = world.component_for_entity(player, Velocity)
            player_velocity_component.y = -3
        elif symbol == key.LEFT:
            world.component_for_entity(player, Velocity).x = -3
        elif symbol == key.RIGHT:
            world.component_for_entity(player, Velocity).x = 3
        elif symbol == key.ESCAPE:
            pyglet.app.exit()

    @window.event
    def on_key_release(symbol, modifiers):
        if symbol in (key.UP, key.DOWN):
            world.component_for_entity(player, Velocity).y = 0
        if symbol in (key.LEFT, key.RIGHT):
            world.component_for_entity(player, Velocity).x = 0

    @window.event
    def on_draw():
        # Clear the window:
        window.clear()
        # Draw the batch of Renderables:
        renderbatch.draw()

    def update(dt):
        # A single call to world.process() will update all Processors:
        world.process()

    pyglet.clock.schedule_interval(update, 1.0 / FPS)
    pyglet.app.run()


if __name__ == "__main__":
    import sys
    sys.exit(run(sys.argv[1:]) or 0)<|MERGE_RESOLUTION|>--- conflicted
+++ resolved
@@ -84,14 +84,8 @@
 
 
 class TextureRenderProcessor(esper.Processor):
-<<<<<<< HEAD
-    def __init__(self, window, batch):
+    def __init__(self, batch):
         super(TextureRenderProcessor, self).__init__()
-        self.window = window
-=======
-    def __init__(self, batch):
-        super().__init__()
->>>>>>> bea399a8
         self.batch = batch
 
     def process(self):
